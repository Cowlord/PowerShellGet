﻿// Copyright (c) Microsoft Corporation. All rights reserved.
// Licensed under the MIT License.


using System;
using System.Diagnostics;
using System.Management.Automation;
using System.Collections.Generic;
using NuGet.Configuration;
using NuGet.Common;
using NuGet.Protocol;
using NuGet.Protocol.Core.Types;
using System.Threading;
using LinqKit;
using MoreLinq.Extensions;
using NuGet.Versioning;
using System.Data;
using System.Linq;
using System.Net;
using Microsoft.PowerShell.PowerShellGet.RepositorySettings;
using System.Net.Http;
using System.IO;
using System.Threading.Tasks;
using Newtonsoft.Json;
using static System.Environment;


namespace Microsoft.PowerShell.PowerShellGet.Cmdlets
{

    /// <summary>
    /// The Register-PSResourceRepository cmdlet registers the default repository for PowerShell modules.
    /// After a repository is registered, you can reference it from the Find-PSResource, Install-PSResource, and Publish-PSResource cmdlets.
    /// The registered repository becomes the default repository in Find-Module and Install-Module.
    /// It returns nothing.
    /// </summary>

    [Cmdlet(VerbsCommon.Find, "PSResource", DefaultParameterSetName = "NameParameterSet", SupportsShouldProcess = true,
        HelpUri = "<add>", RemotingCapability = RemotingCapability.None)]
    public sealed
    class FindPSResource : PSCmdlet
    {
        //  private string PSGalleryRepoName = "PSGallery";

        /// <summary>
        /// Specifies the desired name for the resource to be searched.
        /// </summary>
        [Parameter(Position = 0, ValueFromPipeline = true, ValueFromPipelineByPropertyName = true, ParameterSetName = "NameParameterSet")]
        [ValidateNotNullOrEmpty]
        public string[] Name
        {
            get
            { return _name; }

            set
            { _name = value; }
        }
        private string[] _name = new string[0];

        /// <summary>
        /// Specifies the type of the resource to be searched for.
        /// </summary>
        [Parameter(ValueFromPipeline = true, ValueFromPipelineByPropertyName = true)]
        [ValidateSet(new string[] { "Module", "Script", "DscResource", "RoleCapability", "Command" })]
        public string[] Type
        {
            get
            { return _type; }

            set
            { _type = value; }
        }
        private string[] _type;

        /// <summary>
        /// Specifies the version or version range of the package to be searched for
        /// </summary>
        [Parameter(ParameterSetName = "NameParameterSet")]
        [ValidateNotNullOrEmpty]
        public string Version
        {
            get
            { return _version; }

            set
            { _version = value; }
        }

        private string _version;

        /// <summary>
        /// Specifies to search for prerelease resources.
        /// </summary>
        [Parameter(ParameterSetName = "NameParameterSet")]
        public SwitchParameter Prerelease
        {
            get
            { return _prerelease; }

            set
            { _prerelease = value; }
        }

        private SwitchParameter _prerelease;

        /// <summary>
        /// Specifies a user account that has rights to find a resource from a specific repository.
        /// </summary>
        [Parameter(ValueFromPipelineByPropertyName = true, ParameterSetName = "NameParameterSet")]
        [ValidateNotNullOrEmpty]
        public string ModuleName
        {
            get
            { return _moduleName; }

            set
            { _moduleName = value; }
        }
        private string _moduleName;

        /// <summary>
        /// Specifies the type of the resource to be searched for.
        /// </summary>
        [Parameter(ValueFromPipeline = true, ParameterSetName = "NameParameterSet")]
        [ValidateNotNull]
        public string[] Tags
        {
            get
            { return _tags; }

            set
            { _tags = value; }
        }
        private string[] _tags;

        /// <summary>
        /// Specify which repositories to search in.
        /// </summary>
        [ValidateNotNullOrEmpty]
        [Parameter(ValueFromPipeline = true, ParameterSetName = "NameParameterSet")]
        public string[] Repository
        {
            get { return _repository; }

            set { _repository = value; }
        }
        private string[] _repository;

        /// <summary>
        /// Specifies a user account that has rights to find a resource from a specific repository.
        /// </summary>
        [Parameter(ValueFromPipelineByPropertyName = true, ParameterSetName = "NameParameterSet")]
        public PSCredential Credential
        {
            get
            { return _credential; }

            set
            { _credential = value; }
        }
        private PSCredential _credential;

        /// <summary>
        /// Specifies to return any dependency packages.
        /// Currently only used when name param is specified.
        /// </summary>
        [Parameter(ValueFromPipelineByPropertyName = true, ParameterSetName = "NameParameterSet")]
        public SwitchParameter IncludeDependencies
        {
            get { return _includeDependencies; }

            set { _includeDependencies = value; }
        }
        private SwitchParameter _includeDependencies;




        // This will be a list of all the repository caches
        public static readonly List<string> RepoCacheFileName = new List<string>();
        // Temporarily store cache in this path for testing purposes
        public static readonly string RepositoryCacheDir = Path.Combine(Environment.GetFolderPath(SpecialFolder.LocalApplicationData), "PowerShellGet", "RepositoryCache");
        //public static readonly string RepositoryCacheDir = @"%APPDATA%/PowerShellGet/repositorycache";//@"%APPDTA%\NuGet";
        //private readonly object p;

        // Define the cancellation token.
        CancellationTokenSource source;
        CancellationToken cancellationToken;
        List<string> pkgsLeftToFind;
        private const string CursorFileName = "cursor.json";

        /// <summary>
        /// </summary>
        protected override void ProcessRecord()
        {
            source = new CancellationTokenSource();
            cancellationToken = source.Token;



            var r = new RespositorySettings();
            var listOfRepositories = r.Read(_repository);

            var returnedPkgsFound = new List<IEnumerable<IPackageSearchMetadata>>();
            pkgsLeftToFind = _name.ToList();
            foreach (var repoName in listOfRepositories)
            {
                WriteDebug(string.Format("Searching in repository '{0}'", repoName.Properties["Name"].Value.ToString()));
                // We'll need to use the catalog reader when enumerating through all packages under v3 protocol.
                // if using v3 endpoint and there's no exact name specified (ie no name specified or a name with a wildcard is specified)
                if (repoName.Properties["Url"].Value.ToString().EndsWith("/v3/index.json") && 
                    (_name.Length == 0 || _name.Any(n => n.Contains("*"))))//_name.Contains("*")))  /// TEST THIS!!!!!!!
                {
                    this.WriteWarning("This functionality is not yet implemented");
                    // right now you can use wildcards with an array of names, ie -name "Az*", "PS*", "*Get", will take a hit performance wise, though.
                    // TODO:  add wildcard condition here
                    //ProcessCatalogReader(repoName.Properties["Name"].Value.ToString(), repoName.Properties["Url"].Value.ToString());
                }



                // if it can't find the pkg in one repository, it'll look in the next one in the list
                // returns any pkgs found, and any pkgs that weren't found
                    returnedPkgsFound.AddRange(FindPackagesFromSource(repoName.Properties["Name"].Value.ToString(), repoName.Properties["Url"].Value.ToString(), cancellationToken));


                // Flatten returned pkgs before displaying output returnedPkgsFound.Flatten().ToList()[0]
                var flattenedPkgs = returnedPkgsFound.Flatten();
                // flattenedPkgs.ToList();
                
                if (flattenedPkgs.Any() && flattenedPkgs.First() != null)
                {
                    foreach (IPackageSearchMetadata pkg in flattenedPkgs)
                    {
                        //WriteObject(pkg);


                        PSObject pkgAsPSObject = new PSObject();
                        pkgAsPSObject.Members.Add(new PSNoteProperty("Name", pkg.Identity.Id));
                        // Version.Version ensures type is System.Version instead of type NuGetVersion
                        pkgAsPSObject.Members.Add(new PSNoteProperty("Version", pkg.Identity.Version.Version));
                        pkgAsPSObject.Members.Add(new PSNoteProperty("Repository", repoName.Properties["Name"].Value.ToString()));
                        pkgAsPSObject.Members.Add(new PSNoteProperty("Description", pkg.Description));

                        WriteObject(pkgAsPSObject);

                    }
                }

                // reset found packages
                returnedPkgsFound.Clear();

                // if we need to search all repositories, we'll continue, otherwise we'll just return
                if (!pkgsLeftToFind.Any())
                {
                    break;
                }



            } // end of foreach



        }

/***
        public void ProcessCatalogReader(string repoName, string sourceUrl)
        {

            // test initalizing a cursor see: https://docs.microsoft.com/en-us/nuget/guides/api/query-for-all-published-packages
            // we want all packages published from the beginning of time
            //       DateTime cursor = DateTime.MinValue;



            // Define a lower time bound for leaves to fetch. This exclusive minimum time bound is called the cursor.
            //var cursor = DateTime.MinValue;   /// come back to this GetCursor();
            var cursor = GetCursor();     // come back to this

            // Discover the catalog index URL from the service index.
            var catalogIndexUrl = GetCatalogIndexUrlAsync(sourceUrl).GetAwaiter().GetResult();


            var httpClient = new HttpClient();

            // Download the catalog index and deserialize it.
            var indexString = httpClient.GetStringAsync(catalogIndexUrl).GetAwaiter().GetResult();
            Console.WriteLine($"Fetched catalog index {catalogIndexUrl}.");
            var index = JsonConvert.DeserializeObject<CatalogIndex>(indexString);

            // Find all pages in the catalog index that meet the time bound.

            var pageItems = index
                .Items
                .Where(x => x.CommitTimestamp > cursor);

            var allLeafItems = new List<CatalogLeafItem>();


            foreach (var pageItem in pageItems)  /// need to process one page at a time
            {
                // Download the catalog page and deserialize it.
                var pageString = httpClient.GetStringAsync(pageItem.Url).GetAwaiter().GetResult();
                Console.WriteLine($"Fetched catalog page {pageItem.Url}.");
                var page = JsonConvert.DeserializeObject<CatalogPage>(pageString);

                // Find all leaves in the catalog page that meet the time bound.
                var pageLeafItems = page
                    .Items
                    .Where(x => x.CommitTimestamp > cursor);

                allLeafItems.AddRange(pageLeafItems);


                // local
                FindLocalPackagesResourceV2 localResource = new FindLocalPackagesResourceV2(sourceUrl);

                LocalPackageSearchResource localResourceSearch = new LocalPackageSearchResource(localResource);
                LocalPackageMetadataResource localResourceMetadata = new LocalPackageMetadataResource(localResource);

                SearchFilter filter = new SearchFilter(_prerelease);
                SourceCacheContext context = new SourceCacheContext();



                // url
                PackageSource source = new PackageSource(sourceUrl);
                if (_credential != null)
                {
                    string password = new NetworkCredential(string.Empty, _credential.Password).Password;
                    source.Credentials = PackageSourceCredential.FromUserInput(sourceUrl, _credential.UserName, password, true, null);
                }
                var provider = FactoryExtensionsV3.GetCoreV3(NuGet.Protocol.Core.Types.Repository.Provider);

                SourceRepository repository = new SourceRepository(source, provider);
                PackageSearchResource resourceSearch = repository.GetResourceAsync<PackageSearchResource>().GetAwaiter().GetResult();
                PackageMetadataResource resourceMetadata = repository.GetResourceAsync<PackageMetadataResource>().GetAwaiter().GetResult();




                // Process all of the catalog leaf items.
                Console.WriteLine($"Processing {allLeafItems.Count} catalog leaves.");
                foreach (var leafItem in allLeafItems)
                {
                    _version = leafItem.PackageVersion;

                    IEnumerable<IPackageSearchMetadata> foundPkgs;
                    if (sourceUrl.StartsWith("file://"))
                    {
                        foundPkgs = FindPackagesFromSourceHelper(sourceUrl, leafItem.PackageId, localResourceSearch, localResourceMetadata, filter, context).FirstOrDefault();
                    }
                    else
                    {
                        foundPkgs = FindPackagesFromSourceHelper(sourceUrl, leafItem.PackageId, resourceSearch, resourceMetadata, filter, context).FirstOrDefault();
                    }

                    // var foundPkgsFlattened = foundPkgs.Flatten();
                    foreach(var pkg in foundPkgs)
                    {
                        // First or default to convert the ienumeraable object into just an IPackageSearchmetadata object
                       // var pkgToOutput = foundPkgs.FirstOrDefault();//foundPkgs.Cast<IPackageSearchMetadata>();
                        PSObject pkgAsPSObject = new PSObject();
                        pkgAsPSObject.Members.Add(new PSNoteProperty("Name", pkg.Identity.Id));
                        pkgAsPSObject.Members.Add(new PSNoteProperty("Version", pkg.Identity.Version));
                        pkgAsPSObject.Members.Add(new PSNoteProperty("Repository", repoName));
                        pkgAsPSObject.Members.Add(new PSNoteProperty("Description", pkg.Description));
                        
                        WriteObject(pkgAsPSObject);
                    }

                }

            }

        }
*/
        //
        public List<IEnumerable<IPackageSearchMetadata>> FindPackagesFromSource(string repoName, string repositoryUrl, CancellationToken cancellationToken)
        {
            List<IEnumerable<IPackageSearchMetadata>> returnedPkgs = new List<IEnumerable<IPackageSearchMetadata>>();

            if (repositoryUrl.StartsWith("file://"))
            {

                FindLocalPackagesResourceV2 localResource = new FindLocalPackagesResourceV2(repositoryUrl);

                LocalPackageSearchResource resourceSearch = new LocalPackageSearchResource(localResource);
                LocalPackageMetadataResource resourceMetadata = new LocalPackageMetadataResource(localResource);

                SearchFilter filter = new SearchFilter(_prerelease);
                SourceCacheContext context = new SourceCacheContext();


                if ((_name == null) || (_name.Length == 0))
                {
                    returnedPkgs.AddRange(FindPackagesFromSourceHelper(repoName, repositoryUrl, null, resourceSearch, resourceMetadata, filter, context));
                }

                foreach (var n in _name)
                {
                    returnedPkgs.AddRange(FindPackagesFromSourceHelper(repoName,repositoryUrl, n, resourceSearch, resourceMetadata, filter, context));
                }
            }
            else
            {

               

                PackageSource source = new PackageSource(repositoryUrl);
                if (_credential != null)
                {
                    string password = new NetworkCredential(string.Empty, _credential.Password).Password;
                    source.Credentials = PackageSourceCredential.FromUserInput(repositoryUrl, _credential.UserName, password, true, null);
                }

    

                var provider = FactoryExtensionsV3.GetCoreV3(NuGet.Protocol.Core.Types.Repository.Provider);
               
                SourceRepository repository = new SourceRepository(source, provider);


                PackageSearchResource resourceSearch = null;
                PackageMetadataResource resourceMetadata = null;
                try
                {
                    resourceSearch = repository.GetResourceAsync<PackageSearchResource>().GetAwaiter().GetResult();
                    resourceMetadata = repository.GetResourceAsync<PackageMetadataResource>().GetAwaiter().GetResult();
                }
                catch (Exception e){
                    WriteDebug("Error retrieving resource from repository: " + e.Message);
                    return returnedPkgs;
                }

                SearchFilter filter = new SearchFilter(_prerelease);
                SourceCacheContext context = new SourceCacheContext();

                if ((_name == null) || (_name.Length == 0))
                {
                    returnedPkgs.AddRange(FindPackagesFromSourceHelper(repoName, repositoryUrl, null, resourceSearch, resourceMetadata, filter, context));
                }

                foreach (string n in _name)
                {
                    if (pkgsLeftToFind.Any())
                    {
<<<<<<< HEAD
                        var foundPkgs = FindPackagesFromSourceHelper(repoName, repositoryUrl, n, resourceSearch, resourceMetadata, filter, context);
                        if (foundPkgs.Any() && foundPkgs.First().Count() != 0)
=======
                        var foundPkgs = FindPackagesFromSourceHelper(repositoryUrl, n, resourceSearch, resourceMetadata, filter, context);
                        if (foundPkgs.Any() && foundPkgs.Flatten().First() != null)
>>>>>>> c99945d7
                        {
                            returnedPkgs.AddRange(foundPkgs);


                            // if the repository is not specified or the repository is specified (but it's not '*'), then we can stop continuing to search for the package
                            if (_repository == null ||  !_repository[0].Equals("*"))
                            {
                                pkgsLeftToFind.Remove(n);
                            }
                        }
                    }
                }
            }

            return returnedPkgs;
        }


        private IEnumerable<DataRow> FindPackageFromCache(string repositoryName)
        {
            DataSet cachetables = new CacheSettings().CreateDataTable(repositoryName);

            return FindPackageFromCacheHelper(cachetables, repositoryName);
        }


        private IEnumerable<DataRow> FindPackageFromCacheHelper(DataSet cachetables, string repositoryName)
        {
            DataTable metadataTable = cachetables.Tables[0];
            DataTable tagsTable = cachetables.Tables[1];
            DataTable dependenciesTable = cachetables.Tables[2];
            DataTable commandsTable = cachetables.Tables[3];
            DataTable dscResourceTable = cachetables.Tables[4];
            DataTable roleCapabilityTable = cachetables.Tables[5];

            DataTable queryTable = new DataTable();
            var predicate = PredicateBuilder.New<DataRow>(true);


            if ((_tags != null) && (_tags.Length != 0))
            {

                var tagResults = from t0 in metadataTable.AsEnumerable()
                                 join t1 in tagsTable.AsEnumerable()
                                 on t0.Field<string>("Key") equals t1.Field<string>("Key")
                                 select new PackageMetadataAllTables
                                 {
                                     Key = t0["Key"],
                                     Name = t0["Name"],
                                     Version = t0["Version"],
                                     Type = (string)t0["Type"],
                                     Description = t0["Description"],
                                     Author = t0["Author"],
                                     Copyright = t0["Copyright"],
                                     PublishedDate = t0["PublishedDate"],
                                     InstalledDate = t0["InstalledDate"],
                                     UpdatedDate = t0["UpdatedDate"],
                                     LicenseUri = t0["LicenseUri"],
                                     ProjectUri = t0["ProjectUri"],
                                     IconUri = t0["IconUri"],
                                     PowerShellGetFormatVersion = t0["PowerShellGetFormatVersion"],
                                     ReleaseNotes = t0["ReleaseNotes"],
                                     RepositorySourceLocation = t0["RepositorySourceLocation"],
                                     Repository = t0["Repository"],
                                     IsPrerelease = t0["IsPrerelease"],
                                     Tags = t1["Tags"],
                                 };

                DataTable joinedTagsTable = tagResults.ToDataTable();

                var tagsPredicate = PredicateBuilder.New<DataRow>(true);

                // Build predicate by combining tag searches with 'or'
                foreach (string t in _tags)
                {
                    tagsPredicate = tagsPredicate.Or(pkg => pkg.Field<string>("Tags").Equals(t));
                }


                // final results -- All the appropriate pkgs with these tags
                var tagsRowCollection = joinedTagsTable.AsEnumerable().Where(tagsPredicate).Select(p => p);

                // Add row collection to final table to be queried
                queryTable.Merge(tagsRowCollection.ToDataTable());
            }

            if (_type != null)
            {
                if (_type.Contains("Command", StringComparer.OrdinalIgnoreCase))
                {

                    var commandResults = from t0 in metadataTable.AsEnumerable()
                                         join t1 in commandsTable.AsEnumerable()
                                         on t0.Field<string>("Key") equals t1.Field<string>("Key")
                                         select new PackageMetadataAllTables
                                         {
                                             Key = t0["Key"],
                                             Name = t0["Name"],
                                             Version = t0["Version"],
                                             Type = (string)t0["Type"],
                                             Description = t0["Description"],
                                             Author = t0["Author"],
                                             Copyright = t0["Copyright"],
                                             PublishedDate = t0["PublishedDate"],
                                             InstalledDate = t0["InstalledDate"],
                                             UpdatedDate = t0["UpdatedDate"],
                                             LicenseUri = t0["LicenseUri"],
                                             ProjectUri = t0["ProjectUri"],
                                             IconUri = t0["IconUri"],
                                             PowerShellGetFormatVersion = t0["PowerShellGetFormatVersion"],
                                             ReleaseNotes = t0["ReleaseNotes"],
                                             RepositorySourceLocation = t0["RepositorySourceLocation"],
                                             Repository = t0["Repository"],
                                             IsPrerelease = t0["IsPrerelease"],
                                             Commands = t1["Commands"],
                                         };

                    DataTable joinedCommandTable = commandResults.ToDataTable();

                    var commandPredicate = PredicateBuilder.New<DataRow>(true);

                    // Build predicate by combining names of commands searches with 'or'
                    // if no name is specified, we'll return all (?)
                    foreach (string n in _name)
                    {
                        commandPredicate = commandPredicate.Or(pkg => pkg.Field<string>("Commands").Equals(n));
                    }

                    // final results -- All the appropriate pkgs with these tags
                    var commandsRowCollection = joinedCommandTable.AsEnumerable().Where(commandPredicate).Select(p => p);

                    // Add row collection to final table to be queried
                    queryTable.Merge(commandsRowCollection.ToDataTable());
                }


                if (_type.Contains("DscResource", StringComparer.OrdinalIgnoreCase))
                {

                    var dscResourceResults = from t0 in metadataTable.AsEnumerable()
                                             join t1 in dscResourceTable.AsEnumerable()
                                             on t0.Field<string>("Key") equals t1.Field<string>("Key")
                                             select new PackageMetadataAllTables
                                             {
                                                 Key = t0["Key"],
                                                 Name = t0["Name"],
                                                 Version = t0["Version"],
                                                 Type = (string)t0["Type"],
                                                 Description = t0["Description"],
                                                 Author = t0["Author"],
                                                 Copyright = t0["Copyright"],
                                                 PublishedDate = t0["PublishedDate"],
                                                 InstalledDate = t0["InstalledDate"],
                                                 UpdatedDate = t0["UpdatedDate"],
                                                 LicenseUri = t0["LicenseUri"],
                                                 ProjectUri = t0["ProjectUri"],
                                                 IconUri = t0["IconUri"],
                                                 PowerShellGetFormatVersion = t0["PowerShellGetFormatVersion"],
                                                 ReleaseNotes = t0["ReleaseNotes"],
                                                 RepositorySourceLocation = t0["RepositorySourceLocation"],
                                                 Repository = t0["Repository"],
                                                 IsPrerelease = t0["IsPrerelease"],
                                                 DscResources = t1["DscResources"],
                                             };

                    var dscResourcePredicate = PredicateBuilder.New<DataRow>(true);

                    DataTable joinedDscResourceTable = dscResourceResults.ToDataTable();

                    // Build predicate by combining names of commands searches with 'or'
                    // if no name is specified, we'll return all (?)
                    foreach (string n in _name)
                    {
                        dscResourcePredicate = dscResourcePredicate.Or(pkg => pkg.Field<string>("DscResources").Equals(n));
                    }

                    // final results -- All the appropriate pkgs with these tags
                    var dscResourcesRowCollection = joinedDscResourceTable.AsEnumerable().Where(dscResourcePredicate).Select(p => p);

                    // Add row collection to final table to be queried
                    queryTable.Merge(dscResourcesRowCollection.ToDataTable());
                }

                if (_type.Contains("RoleCapability", StringComparer.OrdinalIgnoreCase))
                {

                    var roleCapabilityResults = from t0 in metadataTable.AsEnumerable()
                                                join t1 in roleCapabilityTable.AsEnumerable()
                                                on t0.Field<string>("Key") equals t1.Field<string>("Key")
                                                select new PackageMetadataAllTables
                                                {
                                                    Key = t0["Key"],
                                                    Name = t0["Name"],
                                                    Version = t0["Version"],
                                                    Type = (string)t0["Type"],
                                                    Description = t0["Description"],
                                                    Author = t0["Author"],
                                                    Copyright = t0["Copyright"],
                                                    PublishedDate = t0["PublishedDate"],
                                                    InstalledDate = t0["InstalledDate"],
                                                    UpdatedDate = t0["UpdatedDate"],
                                                    LicenseUri = t0["LicenseUri"],
                                                    ProjectUri = t0["ProjectUri"],
                                                    IconUri = t0["IconUri"],
                                                    PowerShellGetFormatVersion = t0["PowerShellGetFormatVersion"],
                                                    ReleaseNotes = t0["ReleaseNotes"],
                                                    RepositorySourceLocation = t0["RepositorySourceLocation"],
                                                    Repository = t0["Repository"],
                                                    IsPrerelease = t0["IsPrerelease"],
                                                    RoleCapability = t1["RoleCapability"],
                                                };

                    var roleCapabilityPredicate = PredicateBuilder.New<DataRow>(true);

                    DataTable joinedRoleCapabilityTable = roleCapabilityResults.ToDataTable();

                    // Build predicate by combining names of commands searches with 'or'
                    // if no name is specified, we'll return all (?)
                    foreach (string n in _name)
                    {
                        roleCapabilityPredicate = roleCapabilityPredicate.Or(pkg => pkg.Field<string>("RoleCapability").Equals(n));
                    }

                    // final results -- All the appropriate pkgs with these tags
                    var roleCapabilitiesRowCollection = joinedRoleCapabilityTable.AsEnumerable().Where(roleCapabilityPredicate).Select(p => p);

                    // Add row collection to final table to be queried
                    queryTable.Merge(roleCapabilitiesRowCollection.ToDataTable());
                }
            }



            // We'll build the rest of the predicate-- ie the portions of the predicate that do not rely on datatables
            predicate = predicate.Or(BuildPredicate(repositoryName));


            // we want to uniquely add datarows into the table
            // if queryTable is empty, we'll just query upon the metadata table
            if (queryTable == null || queryTable.Rows.Count == 0)
            {
                queryTable = metadataTable;
            }

            // final results -- All the appropriate pkgs with these tags
            var queryTableRowCollection = queryTable.AsEnumerable().Where(predicate).Select(p => p);

            // ensure distinct by key
            var finalQueryResults = queryTableRowCollection.AsEnumerable().DistinctBy(pkg => pkg.Field<string>("Key"));

            // Add row collection to final table to be queried
            // queryTable.Merge(distinctQueryTableRowCollection.ToDataTable());



            /// ignore-- testing.
            //if ((queryTable == null) || (queryTable.Rows.Count == 0) && (((_type == null) || (_type.Contains("Module", StringComparer.OrdinalIgnoreCase) || _type.Contains("Script", StringComparer.OrdinalIgnoreCase))) && ((_tags == null) || (_tags.Length == 0))))
            //{
            //    queryTable = metadataTable;
            //}


            List<IEnumerable<DataRow>> allFoundPkgs = new List<IEnumerable<DataRow>>();
            allFoundPkgs.Add(finalQueryResults);

            // Need to handle includeDependencies
            if (_includeDependencies)
            {
                foreach (var pkg in finalQueryResults)
                {
                    //allFoundPkgs.Add(DependencyFinder(finalQueryResults, dependenciesTable));
                }
            }

            IEnumerable<DataRow> flattenedFoundPkgs = (IEnumerable<DataRow>)allFoundPkgs.Flatten();

            // (IEnumerable<DataRow>)
            return flattenedFoundPkgs;
        }




        /*********************** come back to this
        private IEnumerable<DataRow> DependencyFinder(IEnumerable<DataRow> finalQueryResults, DataTable dependenciesTable )
        {
            List<IEnumerable<PackageMetadataAllTables>> foundDependencies = new List<IEnumerable<IPackageSearchMetadata>>();

            var queryResultsDT = finalQueryResults.ToDataTable();

            //var dependencyResults = from t0 in metadataTable.AsEnumerable()
            var dependencyResults = from t0 in queryResultsDT.AsEnumerable()
                                    join t1 in dependenciesTable.AsEnumerable()
                                    on t0.Field<string>("Key") equals t1.Field<string>("Key")
                                    select new PackageMetadataAllTables
                                    {
                                        Key = t0["Key"],
                                        Name = t0["Name"],
                                        Version = t0["Version"],
                                        Type = (string)t0["Type"],
                                        Description = t0["Description"],
                                        Author = t0["Author"],
                                        Copyright = t0["Copyright"],
                                        PublishedDate = t0["PublishedDate"],
                                        InstalledDate = t0["InstalledDate"],
                                        UpdatedDate = t0["UpdatedDate"],
                                        LicenseUri = t0["LicenseUri"],
                                        ProjectUri = t0["ProjectUri"],
                                        IconUri = t0["IconUri"],
                                        PowerShellGetFormatVersion = t0["PowerShellGetFormatVersion"],
                                        ReleaseNotes = t0["ReleaseNotes"],
                                        RepositorySourceLocation = t0["RepositorySourceLocation"],
                                        Repository = t0["Repository"],
                                        IsPrerelease = t0["IsPrerelease"],
                                        Dependencies = (Dependency)t1["Dependencies"],
                                    };

            var dependencyPredicate = PredicateBuilder.New<DataRow>(true);

            DataTable joinedDependencyTable = dependencyResults.ToDataTable();

            // Build predicate by combining names of dependencies searches with 'or'

            // public string Name { get; set; }
            // public string MinimumVersion { get; set; }
            // public string MaximumVersion { get; set; }



            // for each pkg that was found, check to see if it has a dep
            foreach (var pkg in dependencyResults)
            {
                // because it's an ienumerable, we need to pull out the pkg itself to access its properties, but there is only a 'default' option
                if (!string.IsNullOrEmpty(pkg.Dependencies.Name))
                {
                    // you could just add the data row
                    foundDependencies.Add((IEnumerable<PackageMetadataAllTables>) pkg);
                }

                // and then check to make sure dep name/version exists within the cache (via the metadata table)
                // call helper recursively
                // (IEnumerable<DataRow> finalQueryResults, DataTable dependenciesTable )
                DependencyFinder(pkg, dependencyResults, dependenciesTable)

                var roleCapabilityPredicate = PredicateBuilder.New<DataRow>(true);

                DataTable joinedRoleCapabilityTable = roleCapabilityResults.ToDataTable();

                // Build predicate by combining names of commands searches with 'or'
                // if no name is specified, we'll return all (?)
                foreach (string n in _name)
                {
                    roleCapabilityPredicate = roleCapabilityPredicate.Or(pkg => pkg.Field<string>("RoleCapability").Equals(n));
                }

                // final results -- All the appropriate pkgs with these tags
                var roleCapabilitiesRowCollection = joinedRoleCapabilityTable.AsEnumerable().Where(roleCapabilityPredicate).Select(p => p);

                // Add row collection to final table to be queried
                queryTable.Merge(roleCapabilitiesRowCollection.ToDataTable());
            }

            // final results -- All the
            var dependencies = joinedDependencyTable.AsEnumerable().Where(dependencyPredicate).Select(p => p);

            return
        }
        ***************/


        private ExpressionStarter<DataRow> BuildPredicate(string repository)
        {
            //NuGetVersion nugetVersion0;
            var predicate = PredicateBuilder.New<DataRow>(true);

            if (_type != null)
            {
                var typePredicate = PredicateBuilder.New<DataRow>(true);

                if (_type.Contains("Script", StringComparer.OrdinalIgnoreCase))
                {
                    typePredicate = typePredicate.Or(pkg => pkg.Field<string>("Type").Equals("Script"));
                }
                if (_type.Contains("Module", StringComparer.OrdinalIgnoreCase))
                {
                    typePredicate = typePredicate.Or(pkg => pkg.Field<string>("Type").Equals("Module"));
                }
                predicate.And(typePredicate);

            }

            ExpressionStarter<DataRow> starter2 = PredicateBuilder.New<DataRow>(true);
            if (_moduleName != null)
            {
                predicate = predicate.And(pkg => pkg.Field<string>("Name").Equals(_moduleName));
            }

            if ((_type == null) || ((_type.Length == 0) || !(_type.Contains("Module", StringComparer.OrdinalIgnoreCase) || _type.Contains("Script", StringComparer.OrdinalIgnoreCase))))
            {
                var typeNamePredicate = PredicateBuilder.New<DataRow>(true);
                foreach (string name in _name)
                {

                    //// ?
                    typeNamePredicate = typeNamePredicate.Or(pkg => pkg.Field<string>("Type").Equals("Script"));
                }
            }


            // cache will only contain the latest stable and latest prerelease of each package
            if (_version != null)
            {

                NuGetVersion nugetVersion;

                //VersionRange versionRange = VersionRange.Parse(version);

                if (NuGetVersion.TryParse(_version, out nugetVersion))
                {
                    predicate = predicate.And(pkg => pkg.Field<string>("Version").Equals(nugetVersion));
                }




            }
            if (!_prerelease)
            {
                predicate = predicate.And(pkg => pkg.Field<string>("IsPrerelease").Equals("false"));  // consider checking if it IS prerelease
            }
            return predicate;
        }







        private List<IEnumerable<IPackageSearchMetadata>> FindPackagesFromSourceHelper(string repoName, string repositoryUrl, string name, PackageSearchResource pkgSearchResource, PackageMetadataResource pkgMetadataResource, SearchFilter searchFilter, SourceCacheContext srcContext)
        {

            List<IEnumerable<IPackageSearchMetadata>> foundPackages = new List<IEnumerable<IPackageSearchMetadata>>();
            List<IEnumerable<IPackageSearchMetadata>> filteredFoundPkgs = new List<IEnumerable<IPackageSearchMetadata>>();
            List<IEnumerable<IPackageSearchMetadata>> scriptPkgsNotNeeded = new List<IEnumerable<IPackageSearchMetadata>>();

            char[] delimiter = new char[] { ' ', ',' };

            // If module name is specified, use that as the name for the pkg to search for
            if (_moduleName != null)
            {
                // may need to take 1
                foundPackages.Add(pkgMetadataResource.GetMetadataAsync(_moduleName, _prerelease, false, srcContext, NullLogger.Instance, cancellationToken).GetAwaiter().GetResult());
                //foundPackages = pkgMetadataResource.GetMetadataAsync(_moduleName, _prerelease, false, srcContext, NullLogger.Instance, cancellationToken).GetAwaiter().GetResult();
            }
            else if (name != null)
            {
                // If a resource name is specified, search for that particular pkg name
                if (!name.Contains("*"))
                {
                    IEnumerable<IPackageSearchMetadata> retrievedPkgs = null;
                    try
                    {
                        retrievedPkgs = pkgMetadataResource.GetMetadataAsync(name, _prerelease, false, srcContext, NullLogger.Instance, cancellationToken).GetAwaiter().GetResult();
                    }
                    catch { }
                    if (retrievedPkgs == null || retrievedPkgs.Count() == 0)
                    {
                        this.WriteVerbose(string.Format("'{0}' could not be found in repository '{1}'", name, repoName));
                        return foundPackages;
                    }
                    else 
                    {
                        foundPackages.Add(retrievedPkgs);
                    }
                }
                // search for range of pkg names
                else
                {
                    // TODO:  follow up on this
                    //foundPackages.Add(pkgSearchResource.SearchAsync(name, searchFilter, 0, 6000, NullLogger.Instance, cancellationToken).GetAwaiter().GetResult());

                    name = name.Equals("*") ? "" : name;   // can't use * in v3 protocol
                    var wildcardPkgs = pkgSearchResource.SearchAsync(name, searchFilter, 0, 6000, NullLogger.Instance, cancellationToken).GetAwaiter().GetResult();

                    // If not searching for *all* packages
                    if (!name.Equals("") && !name[0].Equals('*'))
                    {
                        char[] wildcardDelimiter = new char[] { '*' };
                        var tokenizedName = name.Split(wildcardDelimiter, StringSplitOptions.RemoveEmptyEntries);

                        //var startsWithWildcard = name[0].Equals('*') ? true : false;
                        //var endsWithWildcard = name[name.Length-1].Equals('*') ? true : false;

                        // 1)  *owershellge*
                        if (name.StartsWith("*") && name.EndsWith("*"))
                        {
                            // filter results
                            foundPackages.Add(wildcardPkgs.Where(p => p.Identity.Id.Contains(tokenizedName[0])));

                            if (foundPackages.Flatten().Any())
                            {
                                pkgsLeftToFind.Remove(name);
                            }
                            // .Where(p => versionRange.Satisfies(p.Identity.Version))
                            // .OrderByDescending(p => p.Identity.Version, VersionComparer.VersionRelease));

                        }
                        // 2)  *erShellGet
                        else if (name.StartsWith("*"))
                        {
                            // filter results
                            foundPackages.Add(wildcardPkgs.Where(p => p.Identity.Id.EndsWith(tokenizedName[0])));

                            if (foundPackages.Flatten().Any())
                            {
                                pkgsLeftToFind.Remove(name);
                            }
                        }
                        // if 1)  PowerShellG*
                        else if (name.EndsWith("*"))
                        {
                            // filter results
                            foundPackages.Add(wildcardPkgs.Where(p => p.Identity.Id.StartsWith(tokenizedName[0])));

                            if (foundPackages.Flatten().Any())
                            {
                                pkgsLeftToFind.Remove(name);
                            }
                        }
                        // 3)  Power*Get
                        else if (tokenizedName.Length == 2)
                        {
                            // filter results
                            foundPackages.Add(wildcardPkgs.Where(p => p.Identity.Id.StartsWith(tokenizedName[0]) && p.Identity.Id.EndsWith(tokenizedName[1])));

                            if (foundPackages.Flatten().Any())
                            {
                                pkgsLeftToFind.Remove("*");
                            }
                        }
                    }
                    else
                    {
                        foundPackages.Add(wildcardPkgs);
                        pkgsLeftToFind.Remove("*");
                    }


                }
            }
            else
            {
                /* can probably get rid of this */
                foundPackages.Add(pkgSearchResource.SearchAsync("", searchFilter, 0, 6000, NullLogger.Instance, cancellationToken).GetAwaiter().GetResult());
                //foundPackages = pkgSearchResource.SearchAsync("", searchFilter, 0, 6000, NullLogger.Instance, cancellationToken).GetAwaiter().GetResult();
            }


            //use either ModuleName or Name (whichever not null) to prevent id error
            var nameVal = name == null ? _moduleName : name;
            // Check version first to narrow down the number of pkgs before potentially searching through tags
            if (_version != null && nameVal != null)
            {

                if (_version.Equals("*"))
                {
                    // ensure that the latst version is returned first (the ordering of versions differ)

                    if(_moduleName != null) 
                    {
                        // perform checks for PSModule before adding to filteredFoundPackages
                        filteredFoundPkgs.Add(pkgMetadataResource.GetMetadataAsync(nameVal, _prerelease, false, srcContext, NullLogger.Instance, cancellationToken).GetAwaiter().GetResult()
                            .Where(p => p.Tags.Split(delimiter, StringSplitOptions.RemoveEmptyEntries).Contains("PSModule"))
                            .OrderByDescending(p => p.Identity.Version, VersionComparer.VersionRelease));

                        scriptPkgsNotNeeded.Add(pkgMetadataResource.GetMetadataAsync(nameVal, _prerelease, false, srcContext, NullLogger.Instance, cancellationToken).GetAwaiter().GetResult()
                            .Where(p => p.Tags.Split(delimiter, StringSplitOptions.RemoveEmptyEntries).Contains("PSScript"))
                            .OrderByDescending(p => p.Identity.Version, VersionComparer.VersionRelease));
 
                        scriptPkgsNotNeeded.RemoveAll(p => true);  
                    }
                    else
                    { //name != null
                        filteredFoundPkgs.Add(pkgMetadataResource.GetMetadataAsync(nameVal, _prerelease, false, srcContext, NullLogger.Instance, cancellationToken).GetAwaiter().GetResult().OrderByDescending(p => p.Identity.Version, VersionComparer.VersionRelease));
                    }
                }
                else
                {
                    // try to parse into a singular NuGet version
                    NuGetVersion specificVersion;
                    NuGetVersion.TryParse(_version, out specificVersion);

                    foundPackages.RemoveAll(p => true);
                    VersionRange versionRange = null;

                    //todo: fix! when the Version is inputted as "[2.0]" it doesnt get parsed by TryParse() returns null
                    if (specificVersion != null)
                    {
                        // exact version
                        versionRange = new VersionRange(specificVersion, true, specificVersion, true, null, null);
                    }
                    else
                    {
                        // maybe try catch this
                        // check if version range
                        versionRange = VersionRange.Parse(_version);

                    }
                    // Search for packages within a version range
                    // ensure that the latst version is returned first (the ordering of versions differ
                    // test wth  Find-PSResource 'Carbon' -Version '[,2.4.0)'
                    foundPackages.Add(pkgMetadataResource.GetMetadataAsync(nameVal, _prerelease, false, srcContext, NullLogger.Instance, cancellationToken).GetAwaiter().GetResult()
                        .Where(p => versionRange.Satisfies(p.Identity.Version))
                        .OrderByDescending(p => p.Identity.Version, VersionComparer.VersionRelease));

                    // TODO:  TEST AFTER CHANGES
                    // choose the most recent version -- it's not doing this right now
                    //int toRemove = foundPackages.First().Count() - 1;
                    //var singlePkg = (System.Linq.Enumerable.SkipLast(foundPackages.FirstOrDefault(), toRemove));
                    var pkgList = foundPackages.FirstOrDefault();
                    var singlePkg = Enumerable.Repeat(pkgList.FirstOrDefault(), 1);
                    

                    if(singlePkg != null)
                    {
                        if(_moduleName != null)
                        {
                            var tags = singlePkg.First().Tags.Split(delimiter, StringSplitOptions.RemoveEmptyEntries);
                            if(tags.Contains("PSModule"))
                            {
                                filteredFoundPkgs.Add(singlePkg);
                            }
                        }
                        else if(_name != null)
                        {
                            filteredFoundPkgs.Add(singlePkg);
                        }
                    }
                }
            }
            else // version is null
            {
                // if version is null, but there we want to return multiple packages (muliple names), skip over this step of removing all but the lastest package/version:
                if ((name != null && !name.Contains("*")) || _moduleName != null)
                {
                    // choose the most recent version -- it's not doing this right now
                    int toRemove = foundPackages.First().Count() - 1;

                    //to prevent NullException
                    if(toRemove >= 0) 
                    {
                        var pkgList = foundPackages.FirstOrDefault();
                        var singlePkg = Enumerable.Repeat(pkgList.FirstOrDefault(), 1);

                        //if it was a ModuleName then check if the Tag is PSModule and only add then
                        var tags = singlePkg.First().Tags.Split(delimiter, StringSplitOptions.RemoveEmptyEntries);
                        if(_moduleName != null){
                            if(tags.Contains("PSModule")){
                                filteredFoundPkgs.Add(singlePkg);
                            }
                        }
                        else 
                        { // _name != null
                            filteredFoundPkgs.Add(singlePkg);
                        }
                    }
                }
                else 
                { //if name not null,but name contains * and version is null
                    filteredFoundPkgs = foundPackages;
                }
            }




            // TAGS
            /// should move this to the last thing that gets filtered
            var flattenedPkgs = filteredFoundPkgs.Flatten().ToList();
            if (_tags != null)
            {
                // clear filteredfoundPkgs because we'll just be adding back the pkgs we we
                filteredFoundPkgs.RemoveAll(p => true);
                var pkgsFilteredByTags = new List<IPackageSearchMetadata>();

                foreach (IPackageSearchMetadata p in flattenedPkgs)
                {
                    // Enumerable.ElementAt(0)
                    var tagArray = p.Tags.Split(delimiter, StringSplitOptions.RemoveEmptyEntries);

                    foreach (string t in _tags)
                    {
                        // if the pkg contains one of the tags we're searching for
                        if (tagArray.Contains(t, StringComparer.OrdinalIgnoreCase))
                        {
                            pkgsFilteredByTags.Add(p);
                        }
                    }
                }
                // make sure just adding one pkg if not * versions
                if (_version != "*")
                {
                    filteredFoundPkgs.Add(pkgsFilteredByTags.DistinctBy(p => p.Identity.Id));
                }
                else
                {
                    // if we want all version, make sure there's only one package id/version in the returned list.
                    filteredFoundPkgs.Add(pkgsFilteredByTags.DistinctBy(p => p.Identity.Version));
                }
            }




            // optimizes searcching by 
            if ((_type != null || !filteredFoundPkgs.Flatten().Any()) && pkgsLeftToFind.Any() && !_name.Contains("*"))
            {
                //if ((_type.Contains("Module") || _type.Contains("Script")) && !_type.Contains("DscResource") && !_type.Contains("Command") && !_type.Contains("RoleCapability"))
                if (_type == null || _type.Contains("DscResource") || _type.Contains("Command") || _type.Contains("RoleCapability"))
                {

                    if (!filteredFoundPkgs.Flatten().Any())
                    {
                        filteredFoundPkgs.Add(pkgSearchResource.SearchAsync("", searchFilter, 0, 6000, NullLogger.Instance, cancellationToken).GetAwaiter().GetResult());
                    }

                    var tempList = (FilterPkgsByResourceType(filteredFoundPkgs));
                    filteredFoundPkgs.RemoveAll(p => true);

                    filteredFoundPkgs.Add(tempList);
                }

            }
            // else type == null







            // Search for dependencies
            if (_includeDependencies && filteredFoundPkgs.Any())
            {
                List<IEnumerable<IPackageSearchMetadata>> foundDependencies = new List<IEnumerable<IPackageSearchMetadata>>();

                // need to parse the depenency and version and such
                var filteredFoundPkgsFlattened = filteredFoundPkgs.Flatten();
                foreach (IPackageSearchMetadata pkg in filteredFoundPkgsFlattened)
                {
                    // need to improve this later
                    // this function recursively finds all dependencies
                    // change into an ieunumerable (helpful for the finddependenciesfromsource function)

                    foundDependencies.AddRange(FindDependenciesFromSource(Enumerable.Repeat(pkg, 1), pkgMetadataResource, srcContext));
                }

                filteredFoundPkgs.AddRange(foundDependencies);
            }

            // return foundPackages;
            return filteredFoundPkgs;
        }




        private List<IEnumerable<IPackageSearchMetadata>> FindDependenciesFromSource(IEnumerable<IPackageSearchMetadata> pkg, PackageMetadataResource pkgMetadataResource, SourceCacheContext srcContext)
        {
            /// dependency resolver
            ///
            /// this function will be recursively called
            ///
            /// call the findpackages from source helper (potentially generalize this so it's finding packages from source or cache)
            ///
            List<IEnumerable<IPackageSearchMetadata>> foundDependencies = new List<IEnumerable<IPackageSearchMetadata>>();

            // 1)  check the dependencies of this pkg
            // 2) for each dependency group, search for the appropriate name and version
            // a dependency group are all the dependencies for a particular framework
            // first or default because we need this pkg to be an ienumerable (so we don't need to be doing strange object conversions)
            foreach (var dependencyGroup in pkg.FirstOrDefault().DependencySets)
            {

                //dependencyGroup.TargetFramework
                //dependencyGroup.

                foreach (var pkgDependency in dependencyGroup.Packages)
                {

                    // 2.1) check that the appropriate pkg dependencies exist
                    // returns all versions from a single package id.
                    var dependencies = pkgMetadataResource.GetMetadataAsync(pkgDependency.Id, _prerelease, true, srcContext, NullLogger.Instance, cancellationToken).GetAwaiter().GetResult();

                    // then 2.2) check if the appropriate verion range exists  (if version exists, then add it to the list to return)

                    VersionRange versionRange = null;

                    // to ensure a null OriginalString isn't being parsed which will result in an error being thrown and caught
                    // if OriginalString is null, versionRange will remain null and default version will be installed.
                    if(pkgDependency.VersionRange.OriginalString != null){
                        try
                        {
                            versionRange = VersionRange.Parse(pkgDependency.VersionRange.OriginalString);
                        }
                        catch
                        {
                            Console.WriteLine("Error parsing version range");
                        }
                    }



                    // choose the most recent version 
                    int toRemove = dependencies.Count() - 1;

                    // if no version/version range is specified the we just return the latest version
                    var depPkgToReturn = (versionRange == null ?
                        dependencies.FirstOrDefault() :
                        dependencies.Where(v => versionRange.Satisfies(v.Identity.Version)).FirstOrDefault());



                    // using the repeat function to convert the IPackageSearchMetadata object into an enumerable.
                    foundDependencies.Add(Enumerable.Repeat(depPkgToReturn, 1));

                    // 3) search for any dependencies the pkg has
                    foundDependencies.AddRange(FindDependenciesFromSource(Enumerable.Repeat(depPkgToReturn, 1), pkgMetadataResource, srcContext));
                }
            }

            // flatten after returning
            return foundDependencies;
        }










        private List<IPackageSearchMetadata> FilterPkgsByResourceType(List<IEnumerable<IPackageSearchMetadata>> filteredFoundPkgs)
        {


            char[] delimiter = new char[] { ' ', ',' };

            // If there are any packages that were filtered by tags, we'll continue to filter on those packages, otherwise, we'll filter on all the packages returned from the search
            var flattenedPkgs = filteredFoundPkgs.Flatten();

            var pkgsFilteredByResource = new List<IPackageSearchMetadata>();

            // if the type is null, we'll set it to check for everything except modules and scripts, since those types were already checked.
            _type = _type == null ? new string[] { "DscResource", "RoleCapability", "Command" } : _type;
            string[] pkgsToFind = new string[5];
            pkgsLeftToFind.CopyTo(pkgsToFind);

            foreach (IPackageSearchMetadata pkg in flattenedPkgs)
            {
                // Enumerable.ElementAt(0)
                var tagArray = pkg.Tags.Split(delimiter, StringSplitOptions.RemoveEmptyEntries);


                // check modules and scripts here ??

                foreach (var tag in tagArray)
                {


                    // iterate through type array
                    foreach (var resourceType in _type)
                    {

                        switch (resourceType)
                        {
                            case "Module":
                                if (tag.Equals("PSModule"))
                                {
                                    pkgsFilteredByResource.Add(pkg);
                                }
                                break;

                            case "Script":
                                if (tag.Equals("PSScript"))
                                {
                                    pkgsFilteredByResource.Add(pkg);
                                }
                                break;

                            case "Command":
                                if (tag.StartsWith("PSCommand_"))
                                {
                                    foreach (var resourceName in pkgsToFind)
                                    {
                                        if (tag.Equals("PSCommand_" + resourceName, StringComparison.OrdinalIgnoreCase))
                                        {
                                            pkgsFilteredByResource.Add(pkg);
                                            pkgsLeftToFind.Remove(resourceName);

                                        }
                                    }
                                }
                                break;

                            case "DscResource":
                                if (tag.StartsWith("PSDscResource_"))
                                {
                                    foreach (var resourceName in pkgsToFind)
                                    {
                                        if (tag.Equals("PSDscResource_" + resourceName, StringComparison.OrdinalIgnoreCase))
                                        {
                                            pkgsFilteredByResource.Add(pkg);
                                            pkgsLeftToFind.Remove(resourceName);
                                        }
                                    }
                                }
                                break;

                            case "RoleCapability":
                                if (tag.StartsWith("PSRoleCapability_"))
                                {
                                    foreach (var resourceName in pkgsToFind)
                                    {
                                        if (tag.Equals("PSRoleCapability_" + resourceName, StringComparison.OrdinalIgnoreCase))
                                        {
                                            pkgsFilteredByResource.Add(pkg);
                                            pkgsLeftToFind.Remove(resourceName);
                                        }
                                    }
                                }
                                break;
                        }

                    }
                }
            }

  

            return pkgsFilteredByResource.DistinctBy(p => p.Identity.Id).ToList();

        }













/***
        private static async Task<Uri> GetCatalogIndexUrlAsync(string sourceUrl)
        {
            // This code uses the NuGet client SDK, which are the libraries used internally by the official
            // NuGet client.
            var sourceRepository = NuGet.Protocol.Core.Types.Repository.Factory.GetCoreV3(sourceUrl);
            var serviceIndex = await sourceRepository.GetResourceAsync<ServiceIndexResourceV3>();
            var catalogIndexUrl = serviceIndex.GetServiceEntryUri("Catalog/3.0.0");



            return catalogIndexUrl;
        }
*/


        ///  Modified this
        private static DateTime GetCursor()
        {
            /*
            try
            {
                var cursorString = File.ReadAllText(CursorFileName);
                var cursor = JsonConvert.DeserializeObject<FileCursor>(cursorString);
                var cursorValue = cursor.GetAsync().GetAwaiter().GetResult().GetValueOrDefault();
                DateTime cursorValueDateTime = DateTime.MinValue;
                if (cursorValue != null)
                {
                    cursorValueDateTime = cursorValue.DateTime;
                }
                Console.WriteLine($"Read cursor value: {cursorValueDateTime}.");
                return cursorValueDateTime;
            }
            catch (FileNotFoundException)
            {
            */
                var value = DateTime.MinValue;
                Console.WriteLine($"No cursor found. Defaulting to {value}.");
                return value;
           // }
        }

/***
        private static void ProcessCatalogLeaf(CatalogLeafItem leaf)
        {
            // Here, you can do whatever you want with each catalog item. If you want the full metadata about
            // the catalog leaf, you can use the leafItem.Url property to fetch the full leaf document. In this case,
            // we'll just keep it simple and output the details about the leaf that are included in the catalog page.
            // example: Console.WriteLine($"{leaf.CommitTimeStamp}: {leaf.Id} {leaf.Version} (type is {leaf.Type})");

            Console.WriteLine($"{leaf.CommitTimestamp}: {leaf.PackageId} {leaf.PackageVersion} (type is {leaf.Type})");
        }

        private static void SetCursor(DateTime value)
        {
            Console.WriteLine($"Writing cursor value: {value}.");
            var cursorString = JsonConvert.SerializeObject(new Cursor { Value = value });
            File.WriteAllText(CursorFileName, cursorString);
        }
*/




    }


    public class Cursor
    {
        [JsonProperty("value")]
        public DateTime Value { get; set; }
    }
}
<|MERGE_RESOLUTION|>--- conflicted
+++ resolved
@@ -446,13 +446,8 @@
                 {
                     if (pkgsLeftToFind.Any())
                     {
-<<<<<<< HEAD
                         var foundPkgs = FindPackagesFromSourceHelper(repoName, repositoryUrl, n, resourceSearch, resourceMetadata, filter, context);
                         if (foundPkgs.Any() && foundPkgs.First().Count() != 0)
-=======
-                        var foundPkgs = FindPackagesFromSourceHelper(repositoryUrl, n, resourceSearch, resourceMetadata, filter, context);
-                        if (foundPkgs.Any() && foundPkgs.Flatten().First() != null)
->>>>>>> c99945d7
                         {
                             returnedPkgs.AddRange(foundPkgs);
 
@@ -1484,4 +1479,4 @@
         [JsonProperty("value")]
         public DateTime Value { get; set; }
     }
-}
+}